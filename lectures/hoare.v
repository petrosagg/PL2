Require Import Coq.Strings.String Coq.Init.Nat Lia.

Require Import imp.

(** * Introduction to Axiomatic Semantics *)


(** Axiomatic semantics is an approach that defines the semantics of a
    language as set of inference rules that capture the intended
    behaviour of each command. These rules can be glued together to
    construct a formal derivation (i.e., a proof) of a program's
    specification.

    In this sense, axiomatic semantics is similar to proof systems
    like natural deduction. Just as natural deduction provides a
    syntactic way of constructing formal proofs in first-order logic,
    axiomatic semantics allows as to construct formal proofs of
    program specifications by purely syntactic means.

    In this section we study Hoare logic (or Floyd-Hoare logic) which
    is a formal system for reasoning about program correctness.
    We will define a Hoare logic for reasoning about Imp programs. *)

(** ** Hoare Logic *)

(** A judgment in Hoare logic is a program specification that has the form:

<<
    {{ P }} c {{ Q }}
>>
*)

(** where c is a program, [P] is a _precondition_ and [Q] is a
   _postcondition_. Such a statement is commonly called a _Hoare
   triple_.

   Preconditions and postconditions are _assertions_ about the program
   states.  That is, logical predicates over a program state that
   express logical properties about the state of a program.

   A Hoare triple informally means that
   - if a program [c] starts executing in a program state that satisfies  [P]
   - and if the execution terminates
   - then the postcondition must satisfy [Q]

   Note that this is a "weak" definition of correctness meaning that it
   only specifies what happens if the program terminates, but such a
   specification does not guarantee termination. There are strong
   variants of Hoare logic that also specify that the execution of a
   program terminates, but we will not examine them here. *)

(**  Let's formally define the type of assertions in Coq. *)

Definition assertion := imp_state -> Prop.

(** For example, we can write an assertion that makes a claim about
    the value of a variable in a program state. *)

Example assertion1 : assertion := fun st => st RES = 42.

(** Or we can make a claim about the value of a boolean expression in
    the state. *)

Example assertion2 : assertion := fun st => binterp st <{ 0 < RES + Z }> = true.

(** Because we will very often make claims about the value of boolean
    expressions in certain states, we will define shorthands for them *)

Definition TRUE (b : bexp) : assertion := fun st => binterp st b = true.
Definition FALSE (b : bexp) : assertion := fun st => binterp st b = false.

(** Using these, we can express [assertion2] more concisely. *)

Example assertion2' : assertion := TRUE <{ 0 < RES + Z }> .

(** It is also convenient to define the conjunction and the
    disjunction of two assertions *)

Definition assert_and (P Q : assertion) := fun st => P st /\ Q st.
(** Such assertion holds for states that satisfy both P and Q. *)

Definition assert_or (P Q : assertion) := fun st => P st \/ Q st.
(** Such assertion holds for states that satisfy P or Q. *)

Declare Scope hoare_spec_scope.

Notation "P 'AND' Q" := (assert_and P Q) (at level 68, left associativity) : hoare_spec_scope.

Open Scope hoare_spec_scope.

(** *** Inference Rules  *)

(** In order to derive a Hoare triple, Hoare logic provides a number
    of inference rules that provide a way of establishing a triple for
    a particular command of the program. There is an inference rule
    for each type.  *)


(** **** Skip *)

(** The proof rule for the command [skip] says that any precondition
    that holds on the state before the command executes, it also holds
    on the state after the command executes. This makes sense, as [skip]
    has not effect on the program's state.

<<
        ---------------------- (H_Skip)
         {{ P }} skip {{ P }}
>>
*)

(** **** Assignment *)

(** The rule for assignment is less trivial. Let's say that we want to
    prove that the assertion [fun st => st RES = 42] holds after running
    command [ RES := X * Y ].  What is the precondition that must be
    true on the initial state in order for this to be provable?

    For the triple to be derivable, we must now that the initial state
    satisfies the assertion [fun st => st X * st Y = 42]. How did we
    obtain such triple? We replaced the left-hand side of the
    assignment in the postcondition with the value of the right-hand
    side of the assignment.

    That is, the postcondition holds for the variable [X] after the
    assignment, if before the assignment is was true for the value we
    are assigning to it.

    Let's use the notation [Q[X |-> a]] for this substitution
    operation. It means that in the assertion Q we replace the value
    of variable [X] with the value of the term [a]. *)

(** To clarify things let's define this formally.

    The function [assertion_sub P X a] defines a new assertion that holds
    on a state [st] if and only if [P] holds on a state where the variable
    [X] has the value [ainterp a st]. *)

Definition assertion_sub (P : assertion) (X : string) (a : aexp) : assertion :=
  fun (st : imp_state) => P (X !-> ainterp st a ; st).

(** As usual, let's also define some notations. *)

Notation "P [ X |-> a ]" := (assertion_sub P X a)
  (at level 10, X at next level, a custom com) : hoare_spec_scope.

(** Let's see how it this function works in practice when applied to
    the assertion [fun st => st X * st Y = 42]:

    [(fun st => st RES = 42) [ RES |-> X * Y ]] =



    [fun st => (fun st => st RES = 42) [ RES !-> ainterp st (X * Y); st]] =
    [fun st => ([ RES !-> ainterp st (X * Y)]; st) RES = 42] =
    [fun st => ainterp st (X * Y) = 42]
    [fun st => st X * st Y = 42]

    Which is exactly what we stated above.

    Now let's use this to state the proof rule for the assignment.


<<
       --------------------------------- (H_Asgn)
         {{ P[X |-> a }} X := a {{ P }}
>>
*)


(** **** Sequencing *)

(** The proof rule for sequencing says that given a precondition [P],
    a postcondition [Q] holds on the sequencing of two commands if
    there is an assertion [R] such that:

    - command [c1] when run on a state that satisfies [P] it
      produces a state that satisfies [R]
    - command [c2] when run on a state that satisfies [R] it
      produces a state that satisfies [Q]

    Put formally:

<<
        {{ P }} c1 {{ R }}  {{ R }} c2 {{ Q }}
       ----------------------------------------- (H_Seq)
               {{ P }} c1 ; c2 {{ Q }}
>>
*)


(** **** Conditionals *)

(** The proof rule for conditional expressions says that given a
    precondition [P] on the initial state, the postcondition [Q] holds
    after the execution of [if b then c1 else c2] if

    - Starting from a state that satisfies [P st] and also [binterp st
      b = true], [c1] results in a state that satisfies [Q].

    - Starting from a state [st] that satisfies [P st] and also
      [binterp st b = false], [c2] results in a state that satisfies
      [Q].

    Put formally:

<<
                      {{ P AND (TRUE b) }} c1 {{ Q }}

                      {{ P AND (FALSE b) }} c2 {{ Q }}
        ------------------------------------------------------------- (H_Seq)
                     {{ P }} if b the c1 else c2 {{ Q }}
>>

Note that, according to our definitions above [P AND (TRUE b)]
is just notation for the assertion [fun st => P st /\ binterp st b = true]. *)


(** **** Loops *)

(** The last command we have to examine is while loops. Loops
    repeatedly execute the command in their body. Therefore the
    postcondition at the end of each iteration will be the
    precondition at the beginning of the next one.

    This is captured by the idea of an _invariant_: an assertion that
    is true _before_ and _after_ the execution of a command.

    The proof rule of [while b then c] says that if [P] is an
    invariant of the body of the loop [c], then it is also an
    invariant of the while loop. In a way, it is like repeatedly applying
    the rule of sequencing for the command [c; c;...; c].

<<

           {{ P }} c {{ P }}
----------------------------------------(H_While_first_try)
    {{ P }} while b then c {{ P }} >>
>>


    Even though this rule is sound, it doesn't use all the available
    information about the value of the loop condition at the beginning
    of each iteration and at the end of the loop.

    We can strengthen the precondition of the body to assert that the
    condition of the while is [true]. This makes sense, since the body
    will only be executed if the condition evaluates to true. This
    precondition gives us more information about the state where [c]
    executes.

    Similarly, the postcondition of the while can be strengthened to
    also assert that the while condition is be false.

    In summary, we have the rule

<<
                  {{ P AND (TRUE b) }} c {{ P }}
---------------------------------------------------------------------------(H_While)
            {{ P }} while b then c {{ P AND (FALSE b) }}
>>
*)


(** **** Consequence Rules *)

(** ***** Precondition Strengthening *)

(** The rules we've written cover all Imp commands. However, they are
    too restrictive to allow us to prove all specifications. Consider
    this triple:
<<
    {{ fun st => st Y = 42 }} X := Y + 1 {{ fun st => 42 < st X }}
>>

     While we would expect such specification to be provable, we cannot directly
     prove it.

     Keeping the postcondition the same, this is a specification that we can derive
     using our rules.
<<
    {{ fun st => 42 < st Y + 1 }} X := Y + 1 {{ fun st => 42 < st X }}
>>

    This precondition is _weaker_ that the previous one, meaning that
    if a state satisfies [{{ fun st => st Y = 42 }}] then it must also
    satisfy [{{ fun st => 42 < st Y + 1 }}]. *)


(** Let us first formally define what it means for an assertion to
    imply an other assertion and define some notation for it.

    Assertion implication [P ->> Q] holds when for any state on which
    [P] holds, so does [Q]. *)

Definition assert_implies (P Q : assertion) : Prop :=
  forall st, P st -> Q st.

Notation "P ->> Q" := (assert_implies P Q)
                        (at level 80, right associativity) : hoare_spec_scope.

(** Now we can formally write a rule that captures the precondition
    strengthening.

<<
          {{ P' }} c {{ Q }}
                P ->> P'
----------------------------------------(H_PreStrengthening)
           {{ P }} c {{ Q }}
>>
*)



(** ***** Postcondition Weakening *)

(** Conversely, we can reason that if we can prove a a triple [{{ P }}
    c {{ Q }}] then we can prove a triple [{{ P }} c {{ Q' }}], where
    [Q'] is any postcondition that follows from [Q]. This rule is called
    weakening of the postcondition.


<<
          {{ P }} c {{ Q' }}
<<<<<<< HEAD
                Q' ->> Q 
=======
                Q' ->> Q
>>>>>>> e7774246
----------------------------------------(H_PostWeakening)
           {{ P }} c {{ Q }}
>>
*)



(** *** Hoare Triples: Formal Definition *)

(** We can now put all of the above together and write the
    inference rules for a triple as an inductive relation. *)

Reserved Notation "{{ P }} c {{ Q }}"
  (at level 90, c custom com at level 99).

Inductive triple : assertion -> com -> assertion -> Prop :=
  | H_Skip :
    forall (P : assertion),
      {{ P }} <{ skip }> {{ P }}
  | H_Asgn :
    forall (Q : assertion) (X : string) (a : aexp),
      {{ Q [X |-> a] }} <{ X := a }> {{ Q }}
  | H_Seq :
    forall (P Q R : assertion) (c1 c2 : com),
     (* Note: it is useful to have the second command first here, as
        it captures the common strategy of working our way up from the
        postcondition to build a proof.  During the proof, the triple
        for the second command will be the first goal to tackle.  *)
     {{ Q }} c2 {{ R }} ->
     {{ P }} c1 {{ Q }} ->
     {{ P }} <{ c1 ; c2 }> {{ R }}
  | H_If :
    forall (P Q : assertion) (b : bexp) (c1 c2 : com),
     {{ P AND (TRUE b) }} c1 {{ Q }} ->
     {{ P AND (FALSE b) }} c2 {{ Q }} ->
     {{ P }} <{if b then c1 else c2 }> {{ Q }}
  | H_While :
    forall (P : assertion) (b : bexp) (c : com),
      {{ P AND (TRUE b) }} c {{ P }} ->
      {{ P }} <{ while b do c }> {{ P AND (FALSE b) }}
  | H_PostWeakening :
    forall (P Q Q' : assertion) (c : com),
      {{ P }} c {{ Q' }} ->
      (Q' ->> Q) -> (* weakening of the postcondintion *)
      {{ P }} c {{ Q }}
  | H_PreStrengthening :
    forall (P Q P' : assertion) (c : com),
      {{ P' }} c {{ Q }} ->
      (P ->> P') -> (* strengthening of the precondintion *)
      {{ P }} c {{ Q }}

where "{{ P }} c {{ Q }}" := (triple P c Q) : hoare_spec_scope.

(** *** Hoare Triples: Examples *)

(** We are now ready to use the Hoare logic to build proofs of specifications. *)

Example hoare_asgn_example :
  {{ fun _ => True }}
    X := 11;
    Y := 42
  {{ fun st => st X = 11 /\ st Y = 42 }}.
Proof.
  eapply H_Seq.
  - apply H_Asgn. 
  - Fail eapply H_Asgn.
    (* We cannot apply this rule directly. We have to strengthen
       the precondition first *)
    eapply H_PreStrengthening.
    + apply H_Asgn.
    + intros st _. 
      unfold assertion_sub. 
      simpl. 
      unfold update_st. simpl.
      auto.
Qed.

Example if_minus_plus :
  {{ fun _ => True }}
    <{ if (X <= Y)
       then Z := Y - X
       else Y := X + Z }>
  {{fun st => st Y = st X + st Z }}.
Proof.
  apply H_If.
  - eapply H_PreStrengthening.
    + apply H_Asgn.

    + unfold assert_and, TRUE, assert_implies, assertion_sub, update_st. simpl.
      
      intros st [_ Heqb]. apply Compare_dec.leb_complete in Heqb.
      lia.

  - eapply H_PreStrengthening.
    + apply H_Asgn.

    + unfold assert_and, FALSE, TRUE, assert_implies, assertion_sub, update_st. simpl.

      intros st [_ Heqb]. apply Compare_dec.leb_complete_conv in Heqb.
      lia.
Qed.

Lemma swap (a b : nat) :
  {{ fun st => st X = a /\ st Y = b }}
    <{ X := X + Y;
       Y := X - Y;
       X := X - Y }>
  {{ fun st => st Y = a /\ st X = b }}.
Proof.
  eapply H_Seq.
  - eapply H_Seq.
    + apply H_Asgn.
    + apply H_Asgn.
  - eapply H_PreStrengthening.
    + apply H_Asgn.
    + intros st [H1 H2].
      unfold assertion_sub. 
      simpl. 
      unfold update_st. simpl.
      subst. split; lia. 
Qed.

(** *** Automation *)

(** Derivation of Hoare triples can get tedious and repetitive for
    even a small program, so let's examine how can we automate this
    process. *)

(** We first create a new _hint database_. Using such a database we
    can extend [auto] so that it applies all the lemmas available in
    the database. By default [auto] uses the database [core], but we
    can create a new database [my_db] and use it with the tactic [auto
    with my_db]. Coq's standard library provides a few hint
    databases.*)

Create HintDb hoareDB.


(** We can add lemmas in the database, and [auto] will use them during the proof search.
    This is done with the [Hint Resolve] command. *)

Hint Resolve H_Skip : hoareDB. 

(** To add all the constructors of [triple] we can use [Hint
    Constructors]. It has the same effect as doing [Hint Resolve] for
    each one of them *)

Hint Constructors triple : hoareDB.


(** Let's define a tactic to perform all the unfold that we usually do
    in a Hoare triple proof. *)

Ltac unfold_all :=
  unfold assert_implies, assertion_sub,
    binterp, update_st, TRUE, FALSE, assert_and in *.


(** And a tactic to simplify the environment during a proof. *)
Ltac simplify_env :=
  match goal with
  | [ H : _ /\ _ |- _] => destruct H
  (* Patterns for binterp: the following can be obtained by some
     hypothesis of the form [binterp st b = true] or [binterp st b =
     false]. We apply the necessary lemma to make it a logical
     proposition rather than a boolean connective *)
  | [ H : false = true |- _ ] => discriminate
  | [ H : true = false |- _ ] => discriminate
  | [ H : _ =? _ = true |- _ ] => apply PeanoNat.Nat.eqb_eq in H
  | [ H : _ =? _ = false |- _ ] => apply PeanoNat.Nat.eqb_neq in H
  | [ H : _ <=? _ = true |- _ ] => apply Compare_dec.leb_complete in H
  | [ H : _ <=? _ = false |- _ ] => apply Compare_dec.leb_complete_conv in H
  | [ H : _ <? _ = true |- _ ] => apply PeanoNat.Nat.ltb_lt in H
  | [ H : _ <? _ = false |- _ ] => apply PeanoNat.Nat.ltb_ge in H
  | [ H : negb _  = true |- _ ] => apply Bool.negb_true_iff in H
  | [ H : negb _ = false |- _ ] => apply Bool.negb_false_iff in H
  | [ H : (_ && _)%bool = true |- _ ] => apply Bool.andb_true_iff in H
  | [ H : (_ || _)%bool = false |- _ ] => apply Bool.orb_false_elim in H
  (* Rewrites with an hypothesis of the form [st some_var = some_term] or
      [some_term = st some_var]. *)
  | [ st : imp_state |- _] =>
      match goal with
      | [H : st _ = _ |- _] =>
          rewrite -> H in *; clear H
      | [H : _ = st _ |- _] =>
          rewrite <- H in *; clear H
      end
  end.

(** We can use a command of the form [Hint Extern number pattern =>
    ltac_expr : hintdb] to extend auto with tactics other than apply.
    [number] is a cost that we can assign to each operation, [pattern]
    is the pattern that should be matched in order of the tactic
    [ltac_expr] to be applied, and [hintdb] the hind database we want
    to add this hint to. [auto] will try to apply such hints at each
    step of the search. We add a few of these hints. *)

Hint Extern 2 (_ = _) => lia : hoareDB.
Hint Extern 2 (_ <= _) => lia : hoareDB.
Hint Extern 2 (_ >= _) => lia : hoareDB.
Hint Extern 2 => simpl in *: hoareDB.
Hint Extern 2 => unfold_all : hoareDB.
Hint Extern 2 => repeat simplify_env : hoareDB.

Example hoare_asgn_example_auto :
  {{ fun  _ => True }}
    X := 1;
    Y := 2
  {{ fun st => st X = 1 /\ st Y = 2 }}.
Proof.
  debug eauto with hoareDB.
  (* the [debug] tactical tells us exactly what [eauto] did. *)
Qed.


Lemma swap_auto (a b : nat) :
  {{ fun st => st X = a /\ st Y = b }}
    <{ X := X + Y;
       Y := X - Y;
       X := X - Y }>
  {{ fun st => st Y = a /\ st X = b }}.
Proof.
  time eauto 7 with hoareDB.
  (* Tactic call ran for 3.435 secs (3.377u,0.055s) (success) *)
Qed.


Lemma if_minus_plus_auto :
  {{ fun _ => True }}
    <{ if (X <= Y)
       then Z := Y - X
       else Y := X + Z }>
  {{ fun st => st Y = st X + st Z }}.
Proof.
  (* time (now eauto 10 with hoareDB). *)
  (* Tactic call ran for 36.803 secs (36.14u,0.637s) (success) *)
  apply H_If.  
  - time (now eauto 10 with hoareDB).
  - time (now eauto 10 with hoareDB).  
Qed.

Print if_minus_plus_auto.

(** *** Case study: Proof of Fibonacci *)

(** Let's now prove the correctness of a program that uses loops.
    In particular, we will show that an iterative computation of Fibonacci
    numbers computes the n-th Fibonacci number correctly according to a
    functional specification of Fibonacci numbers. *)

(** We first define a recursive function that naively computes the nth
    Fibonacci number. *)

Fixpoint fib (n : nat) : nat :=
  match n with
  | 0 => 0
  | S n' => match n' with
            | 0 => 1
            | S n'' => fib n' + fib n''
            end
  end.

Definition CURR := "curr".
Definition PREV := "prev".

(** And an Imp program that computes the nth Fibonacci using two auxiliary variables
    [CURR] and [PREV]. *)

Definition FIB_FAST (n : nat) : com :=
  <{ PREV := 0;
     CURR := 1;
     X := 0;     
     while (X <> n) do
     { Y := CURR + PREV;
       PREV := CURR;
       CURR := Y;
       X := X + 1 };
     RES := PREV
   }>.


(** Convenient tactic shorthand. *)
Ltac hoare_auto := eauto with hoareDB.


(** The specification of [FIB_FAST n] says that after the program finishes execution,
    variable [RES] will hold the value [fib n]. *)

Lemma fib_fast_correct :
  forall n,
    {{ fun _ => True }} FIB_FAST n {{ fun st => st RES = fib n }}.
Proof.
  intros n. unfold FIB_FAST.
<<<<<<< HEAD
  repeat eapply H_Seq.
  - apply H_Asgn.
  - (* Loop invariant. Find an assertion that
        1. If it holds before the execution of the loop body,
           it holds after the execution of the  loop body
        2. Together with the negation of the while condition,
            it implies the final postcondition.
        Here the invariant we pick is that [PREV] will contain
        the value [fib X] and that [CURR] will contain the value
        [fib (X + 1)]. When the loop end [X] will be equal to [n]
        and [PREV] will hold the desired result. *)
    set (INV := fun st =>
                  st CURR = fib (st X + 1) /\
                    st PREV = fib (st X)).

    eapply H_PostWeakening. 

    + eapply H_While with (P := INV). 
      { repeat eapply H_Seq. 
        * apply H_Asgn.
        * apply H_Asgn.
        * apply H_Asgn.
        * eapply H_PreStrenghtening.
          apply H_Asgn.
          
          unfold INV. simpl. unfold_all. simpl.
          intros st [[H1 H2] H3]. rewrite H1, H2.
          repeat rewrite PeanoNat.Nat.add_1_r.
          simpl. lia.
      }
    + unfold INV. hoare_auto.
  - apply H_Asgn.
  - apply H_Asgn.
  - eapply H_PreStrenghtening.
    apply H_Asgn.

    intros st _.
    unfold_all. simpl. 
    hoare_auto. 
=======
  apply H_Seq with (Q := fun st => st PREV = 0).
  - apply H_Seq with (Q := fun st => st PREV = 0 /\ st CURR = 1).
    + apply H_Seq with (Q := fun st => st PREV = 0 /\ st CURR = 1 /\ st X = 0).
      * eapply H_Seq.
        -- (* final assignment *)
           apply H_Asgn.
        -- (* Loop invariant. Find an assertion that
              1. If it holds before the execution of the loop body,
                 it holds after the execution of the  loop body
              2. Together with the negation of the while condition,
                 it implies the final postcondition.
             Here the invariant we pick is that [PREV] will contain
             the value [fib X] and that [CURR] will contain the value
             [fib (X + 1)]. When the loop ends [X] will be equal to [n]
             and [PREV] will hold the desired result. *)
          pose (INV := fun st => st CURR = fib (st X + 1) /\ st PREV = fib (st X)).

          apply H_PreStrengthening with (P' := INV); [ | now unfold INV; hoare_auto ].
          eapply H_PostWeakening with (Q' := INV AND (FALSE <{ X <> n }>));
            [ | now unfold INV; hoare_auto ].
          (* While loop *)
          eapply H_While.
          eapply H_Seq; [ eapply H_Seq; [ eapply H_Seq | ] |]; try apply H_Asgn.
          eapply H_PreStrengthening; [ apply H_Asgn |  ].
          unfold INV. simpl. unfold_all. simpl.
          intros st [[H1 H2] H3]. rewrite H1, H2.
          repeat rewrite PeanoNat.Nat.add_1_r. simpl. lia.
      * eapply H_PreStrengthening; [ apply H_Asgn | hoare_auto ].
    + eapply H_PreStrengthening; [ apply H_Asgn | hoare_auto ].
  - eapply H_PreStrengthening; [ apply H_Asgn | hoare_auto ].
>>>>>>> e7774246
Qed.

(** ** Hoare Logic: Soundness and Completeness *)

(** For the program logic we defined to be meaningful, it needs to be
    sound with respect to the operational semantics of the language. We
    say that a triple [{{ P }} c {{ Q }}] is _valid_ if any
    terminating execution of the program [c] that starts from a state
    that satisfies [P], ends in a state that satisfies [Q].
    We write a predicate on a triple [P], [c], [Q] that expresses this
    formally. *)

Definition valid (P : assertion) (c : com) (Q : assertion) : Prop :=
  forall st st',
    st =[ c ]=> st' -> (* if the program starting from [st] terminates in [st'] *)
    P st ->            (* and [st] satisfies [P] *)
    Q st'.             (* then [st'] also satisfies [Q]. *)


(** We now prove formally that if we can derive [{{P}} c {{Q}}], then
    the triple [P], [c], [Q] is valid. We proceed by induction on the
    derivation of the triple. To show the [CWhile] case we do nested
    induction on the derivation of the evaluation relation. *)

Theorem hoare_triple_sound :
  forall (P Q : assertion) (c : com ),
    {{ P }} c {{ Q }} ->
    valid P c Q.
Proof.
  unfold valid.
  intros P Q c Htriple.
  induction Htriple; intros st1 st2 Heval HP.
  - inv Heval; auto.
  - inv Heval. assumption.
  - inv Heval. eauto.
  - inv Heval.
    + (* binterp st1 b = true *)
      eapply IHHtriple1; hoare_auto.
    + (* binterp st1 b = false *)
      eapply IHHtriple2; hoare_auto.
  - remember <{ while b do c }> as loop eqn:Heq.
    induction Heval; try congruence; inv Heq.
    + (* E_WhileFalse *)
      split; eauto.
    + (* E_WhileTrue *)
      apply IHHeval2. reflexivity.
      eapply IHHtriple; hoare_auto.
  - hoare_auto.
  - hoare_auto.
Qed.

(** Another useful property is completeness: if we can show that a
    triple [P], [c], [Q] is valid with respect to the operational
    semantics of [c], then we can build a derivation [{{ P }} c {{ Q
    }}].
    This means that Hoare logic is not only sound with respect to the
    operational semantics, but also expressive enough to allow us to
    prove all triples that are valid for the operational semantics of
    Imp.
    This proof due to Cook (1974), is more challenging. It uses a
    technical device called _weakest precondition_.
    A weakest precondition for a program [c] and an postcondition [Q],
    written [wp c Q] is an assertion such that [{{ P }} c {{ Q }}] is
    derivable and furthermore for any [P'], such that [{{ P' }} c {{ Q }}],
    we have [P' ->> P]. *)


(** We can express such assertion in the following way: [wp c Q] holds
    for any state [st] for which the execution of [c] on [st] produces
    a state [st'] that satisfies [Q]. *)
Definition wp (c:com) (Q:assertion) : assertion :=
  fun s => forall s', s =[ c ]=> s' -> Q s'.

(** We can prove that [{{ wp c Q }} c {{ Q }}] is always derivable.
    We proceed by induction on [c] *)

Lemma hoare_wp:
  forall (c : com) (Q : assertion), {{ wp c Q }} c {{ Q }}.
Proof.
  intros c; induction c; intros Q.
  - (* CSkip *)
    eapply H_PreStrengthening. now constructor.
    intros c Hwp. apply Hwp. constructor.
  - (* CAsgn *)
    eapply H_PreStrengthening. now constructor.
    intros c Hwp. apply Hwp. constructor; eauto.
  - (* CSeq *)
    eapply H_Seq with (Q := wp c2 Q); eauto.
    apply H_PreStrengthening with (P' := wp c1 (wp c2 Q)).
    apply H_PostWeakening with (Q' := wp c2 Q); eauto.
    hoare_auto.
    intros ? H ? ? ? ?. eapply H.
    econstructor; eauto.
  - (* CIf *)
    apply H_If.
    + apply H_PreStrengthening with (P' := wp c1 Q). now auto.
      intros ? [H ?] ? ?; eapply H; eauto.
      constructor; eauto.
    + apply H_PreStrengthening with (P' := wp c2 Q). now auto.
      intros ? [H ?] ? ?; eapply H; eauto.
      apply E_IfFalse; eauto.
  - (* CWhile *)
    apply H_PostWeakening with (Q' := wp (CWhile b c) Q AND FALSE b); eauto.
    (* We use [wp (CWhile b c) Q] as the loop invariant *)
    + apply H_While.
      apply H_PreStrengthening with (P' := wp c (wp (CWhile b c) Q)).
      eapply H_PostWeakening; eauto.
      hoare_auto.
      intros ? [H ?] ? ? ? ?. eapply H.
      eapply E_WhileTrue; eauto.
    + intros ? [H ?]. eapply H.
      eapply E_WhileFalse; eauto.
Qed.


(** It is also easy to prove that [wp c Q] is indeed the weakest
    precondition for any valid triple. *)

Lemma wp_is_wp :
  forall (c : com) (P Q : assertion),
    valid P c Q -> P ->> wp c Q.
Proof.
  intros c P Q Htriple st Hp st' Hst.
  eapply Htriple. eassumption. eassumption.
Qed.


(** Using these two lemmas we can prove completeness for Hoare logic. *)
Theorem hoare_complete (c : com) (P Q : assertion) :
  valid P c Q  ->
  {{ P }} c {{ Q }}.
Proof.
  intros H.
  apply H_PreStrengthening with (P' := wp c Q).
  apply hoare_wp.
  apply wp_is_wp. assumption.
Qed.


(** ** Deductive Program Verification *)

(** *** Incompleteness and Undecidability *)

(** Is Hoare logic complete in the sense that either [{{ P }} c {{ Q
    }}] or [{{ P }} c {{ NOT Q }}] is derivable?
    It is easy to reason that, if the programming language we are
    reasoning about is Turing complete then Hoare logic is incomplete.
    If we can derive [{{ P }} c {{ FALSE }}], it means that the
    program [c] does not terminate starting from a state that
    satisfies [P].
    Therefore, if we could prove either [{{ TRUE }} c {{ TRUE }}] or
    [{{ TRUE }} c {{ FALSE }}] for any program [c], we could also
    prove (constructively) that [c] terminates or doesn't terminate.
    This is equivalent to having a algorithm that decides whether or
    not [c] terminates. *)


(** *** Weakest Preconditions and Verification Conditions *)

(** Even though Hoare logic is not decidable, Hoare-style reasoning
    about programs can be automated to a large extent.
    For example, say that we wanted to prove that [{{ P }} c {{ Q }}].
    If we could automatically compute the weakest precondition [wp c
    Q], then proving the desired triple would amount to proving that
    [P ->> wp c Q]. That could be done manually or (semi)automatically
    (e.g., using tactics or SMT solvers)
    It turns out that computation of weakest preconditions is not
    generally possible. The culprit is, unsurprisingly, the while
    loop.  However, if the programmer provides the invariant of every
    while loop in the program, then the rest can be automated.
    We consider a variant of Imp, where while loops are annotated with
    loop invariants. We call these _annotated_ Imp programs. *)


(** *** Annotated Programs *)

Inductive acom : Type :=
  DCSkip : acom
| DCAsgn : string -> aexp -> acom
| DCSeq : acom -> acom -> acom
| DCIf : bexp -> acom -> acom -> acom
| DCWhile : bexp -> assertion (* loop invariant *) -> acom -> acom.

(** We can write a function that erases the annotations and returns
    an Imp program without annotations. *)

Fixpoint erase (d : acom) : com :=
  match d with
  | DCSkip => <{ skip }>
  | DCAsgn X a => <{ X := a }>
  | DCSeq c1 c2 => <{ erase c1 ; erase c2 }>
  | DCIf b c1 c2 => <{ if b then erase c1 else erase c2 }>
  | DCWhile b INV c => <{ while b do erase c }>
  end.


(** We define notations similar to those of [Imp] programs, but now
    require that programs are written inside [<[ c ]>] quotes to avoid
    ambiguity. *)

Declare Custom Entry acom.
Declare Scope acom_scope.
Notation "<[ e ]>" := e (e custom acom) : acom_scope.
Notation "'skip'" :=
         DCSkip (in custom acom at level 0) : acom_scope.
Notation "x := y" :=
         (DCAsgn x y)
            (in custom acom at level 0, x constr at level 0,
             y custom com at level 85, no associativity) : acom_scope.
Notation "x ; y" :=
         (DCSeq x y)
           (in custom acom at level 90,
            right associativity) : acom_scope.
Notation "{ x }" := x (in custom acom, x at level 50) : acom_scope.
Notation "'if' x 'then' y 'else' z" :=
         (DCIf x y z)
           (in custom acom at level 88, x custom com at level 89,
            y at level 89, z at level 89) : acom_scope.
Notation "'while' x '{{' inv '}}' 'do' y" :=
         (DCWhile x inv y)
           (in custom acom at level 88, x custom com at level 89,
               inv constr, y at level 89) : acom_scope.

Open Scope acom_scope.



(** Given an annotated program, where each loop is annotated with an
    invariant, and a postcondition, we can write a function that
    computes the _weakest liberal precondition_ for this program and
    postcondition.

    All cases other than while loops, follow directly from the rules
    of Hoare logic.

    For a while loop [DCWhile b INV c], the weakest precondition is
    the invariant itself.  However, for it to be a precondition that is
    indeed an invariant and also to imply the desired postcondition,
    it must additionally satisfy that

    1. [TRUE b AND INV ->> wlp INV c]

    2. [FALSE b AND INV ->> Q]

    The first condition ensures that [INV] is indeed an invariant for
    the body of the while: the assertion [INV] together with the
    assertion that the loop condition is true, imply the weakest
    precondition such that [INV] holds after the execution of [c].
    This way the preservation of [INV] by the body of the loop is
    ensured.

    The second condition ensures that the assertion [INV] together
    with the assertion that the loop condition is false, imply the
    desired post condition.

    We write two functions:

    1. [wlp ac Q] that computes the weakest precondition for [c] to
       satisfy [Q]

    2. [vc ac Q] that computes the _verification conditions_ that must
       be true for the annotations of [c] to be adequate invariants in
       order to prove [Q]. *)

Fixpoint wlp (ac : acom) (Q : assertion) : assertion :=
  match ac with
  | DCSkip => Q
  | DCAsgn X a => Q [X |-> a]
  | DCSeq c1 c2 => wlp c1 (wlp c2 Q)
  | DCIf b c1 c2 =>
      (fun st => (binterp st b = true -> wlp c1 Q st) /\
                 (binterp st b = false -> wlp c2 Q st))
  | DCWhile b INV c => INV
  end.

Fixpoint vc (ac : acom) (Q : assertion) : Prop :=
  match ac with
  | DCSkip => True
  | DCAsgn X a => True
  | DCSeq c1 c2 => vc c1 (wlp c2 Q) /\ vc c2 Q
  | DCIf b c1 c2 => vc c1 Q /\ vc c2 Q
  | DCWhile b INV c =>
      vc c INV /\ (* verification conditions for the body *)
      ((INV AND TRUE b) ->> wlp c INV) /\ (* INV is invariant *)
      ((INV AND FALSE b) ->> Q) (* Inv implies postcondition *)
  end.

(** We can now prove that if the verification conditions hold for a
    given program [ac] and precondition [Q], then the triple
    [{{ wlp ac Q }} erase ac {{ Q }}] is derivable. *)
Theorem wlp_sound:
  forall (ac : acom) (Q : assertion),
    vc ac Q ->
    {{ wlp ac Q }} erase ac {{ Q }}.
Proof.
  intros dc;
    induction dc as [ | x a | c1 IHda1 c2 IHac2
                    | b c1 IHac1 c2 IHac2 | b INV c IHac ];
    intros Q Hvc; simpl in *.
  - (* CSkip *)
    hoare_auto.
  - (* CAssign *)
    hoare_auto.
  - (* CSeq *)
    hoare_auto.
  - (* CIf *)
    eapply H_If.
    + eapply H_PreStrengthening.
      eapply IHac1.
      hoare_auto.
      hoare_auto.
    + eapply H_PreStrengthening.
      eapply IHac2.
      hoare_auto.
      hoare_auto.
  - (* CWhile *)
    eapply H_PostWeakening. apply (H_While INV).
    eapply H_PreStrengthening. eapply IHac. now auto.
    now auto. now auto.
Qed.


(** As a corollary, we can prove that in order to prove any triple [{{
    P }} ac {{ Q }}] for an annotated program, it suffices to prove
    that the precondition [P] implies the weakest precondition and that
    the verification conditions hold. *)

Corollary verify_triple :
  forall (ac : acom) (P Q : assertion),
    vc ac Q -> (P ->> wlp ac Q) ->
    {{ P }} erase ac {{ Q }}.
Proof.
  intros ac P Q H1 H2.
  eapply H_PreStrengthening.
  now apply wlp_sound; auto.
  assumption.
Qed.


(** *** Fibonacci, Again *)

(** That gives us a verification strategy for any triple we want to
    prove.  Let's apply it to the verification of the Fibonacci
    program we wrote earlier. *)

(** First, we annotate [FIB_FAST] with the invariant. *)

Definition FIB_FAST_ANNOT (n : nat) : acom :=
  <[ PREV := 0;
     CURR := 1;
     X := 0;
     while (X <> n) {{ fun st => st CURR = fib (st X + 1) /\ st PREV = fib (st X) }} do
     { Y := CURR + PREV;
       PREV := CURR;
       CURR := Y;
       X := 1 + X };
     RES := PREV
   ]>.

Ltac norm_plus :=
  repeat (match goal with
          | H : context [?e + 1] |- _ => rewrite (PeanoNat.Nat.add_1_r e) in H
          | |- context [?e + 1] => rewrite (PeanoNat.Nat.add_1_r e)
          end).



Hint Extern 3 => norm_plus : hoareDB.
Hint Extern 1 (_ /\ _)=> split : hoareDB.

(** The specification of [FIB_FAST n] says that after the program
    finishes execution, variable [RES] will hold the value [fib n]. *)
Lemma fib_fast_correct' :
  forall n,
    {{ fun _ => True }} erase (FIB_FAST_ANNOT n) {{ fun st => st RES = fib n }}.
Proof.
  intros n. apply verify_triple.
  - repeat split; hoare_auto.
  - hoare_auto.
Qed.


(** ** References *)

(** - https://github.com/xavierleroy/cdf-program-logics/blob/main/Hoare.v
    - https://softwarefoundations.cis.upenn.edu/plf-current/Hoare.html
    - https://softwarefoundations.cis.upenn.edu/plf-current/Hoare2.html
    - https://softwarefoundations.cis.upenn.edu/plf-current/HoareAsLogic.html
*)<|MERGE_RESOLUTION|>--- conflicted
+++ resolved
@@ -322,11 +322,7 @@
 
 <<
           {{ P }} c {{ Q' }}
-<<<<<<< HEAD
-                Q' ->> Q 
-=======
                 Q' ->> Q
->>>>>>> e7774246
 ----------------------------------------(H_PostWeakening)
            {{ P }} c {{ Q }}
 >>
@@ -391,15 +387,15 @@
   {{ fun st => st X = 11 /\ st Y = 42 }}.
 Proof.
   eapply H_Seq.
-  - apply H_Asgn. 
+  - apply H_Asgn.
   - Fail eapply H_Asgn.
     (* We cannot apply this rule directly. We have to strengthen
        the precondition first *)
     eapply H_PreStrengthening.
     + apply H_Asgn.
-    + intros st _. 
-      unfold assertion_sub. 
-      simpl. 
+    + intros st _.
+      unfold assertion_sub.
+      simpl.
       unfold update_st. simpl.
       auto.
 Qed.
@@ -416,7 +412,7 @@
     + apply H_Asgn.
 
     + unfold assert_and, TRUE, assert_implies, assertion_sub, update_st. simpl.
-      
+
       intros st [_ Heqb]. apply Compare_dec.leb_complete in Heqb.
       lia.
 
@@ -443,10 +439,10 @@
   - eapply H_PreStrengthening.
     + apply H_Asgn.
     + intros st [H1 H2].
-      unfold assertion_sub. 
-      simpl. 
+      unfold assertion_sub.
+      simpl.
       unfold update_st. simpl.
-      subst. split; lia. 
+      subst. split; lia.
 Qed.
 
 (** *** Automation *)
@@ -468,7 +464,7 @@
 (** We can add lemmas in the database, and [auto] will use them during the proof search.
     This is done with the [Hint Resolve] command. *)
 
-Hint Resolve H_Skip : hoareDB. 
+Hint Resolve H_Skip : hoareDB.
 
 (** To add all the constructors of [triple] we can use [Hint
     Constructors]. It has the same effect as doing [Hint Resolve] for
@@ -563,9 +559,9 @@
 Proof.
   (* time (now eauto 10 with hoareDB). *)
   (* Tactic call ran for 36.803 secs (36.14u,0.637s) (success) *)
-  apply H_If.  
+  apply H_If.
   - time (now eauto 10 with hoareDB).
-  - time (now eauto 10 with hoareDB).  
+  - time (now eauto 10 with hoareDB).
 Qed.
 
 Print if_minus_plus_auto.
@@ -598,7 +594,7 @@
 Definition FIB_FAST (n : nat) : com :=
   <{ PREV := 0;
      CURR := 1;
-     X := 0;     
+     X := 0;
      while (X <> n) do
      { Y := CURR + PREV;
        PREV := CURR;
@@ -620,7 +616,6 @@
     {{ fun _ => True }} FIB_FAST n {{ fun st => st RES = fib n }}.
 Proof.
   intros n. unfold FIB_FAST.
-<<<<<<< HEAD
   repeat eapply H_Seq.
   - apply H_Asgn.
   - (* Loop invariant. Find an assertion that
@@ -636,16 +631,16 @@
                   st CURR = fib (st X + 1) /\
                     st PREV = fib (st X)).
 
-    eapply H_PostWeakening. 
-
-    + eapply H_While with (P := INV). 
-      { repeat eapply H_Seq. 
+    eapply H_PostWeakening.
+
+    + eapply H_While with (P := INV).
+      { repeat eapply H_Seq.
         * apply H_Asgn.
         * apply H_Asgn.
         * apply H_Asgn.
-        * eapply H_PreStrenghtening.
+        * eapply H_PreStrengthening.
           apply H_Asgn.
-          
+
           unfold INV. simpl. unfold_all. simpl.
           intros st [[H1 H2] H3]. rewrite H1, H2.
           repeat rewrite PeanoNat.Nat.add_1_r.
@@ -654,44 +649,12 @@
     + unfold INV. hoare_auto.
   - apply H_Asgn.
   - apply H_Asgn.
-  - eapply H_PreStrenghtening.
+  - eapply H_PreStrengthening.
     apply H_Asgn.
 
     intros st _.
-    unfold_all. simpl. 
-    hoare_auto. 
-=======
-  apply H_Seq with (Q := fun st => st PREV = 0).
-  - apply H_Seq with (Q := fun st => st PREV = 0 /\ st CURR = 1).
-    + apply H_Seq with (Q := fun st => st PREV = 0 /\ st CURR = 1 /\ st X = 0).
-      * eapply H_Seq.
-        -- (* final assignment *)
-           apply H_Asgn.
-        -- (* Loop invariant. Find an assertion that
-              1. If it holds before the execution of the loop body,
-                 it holds after the execution of the  loop body
-              2. Together with the negation of the while condition,
-                 it implies the final postcondition.
-             Here the invariant we pick is that [PREV] will contain
-             the value [fib X] and that [CURR] will contain the value
-             [fib (X + 1)]. When the loop ends [X] will be equal to [n]
-             and [PREV] will hold the desired result. *)
-          pose (INV := fun st => st CURR = fib (st X + 1) /\ st PREV = fib (st X)).
-
-          apply H_PreStrengthening with (P' := INV); [ | now unfold INV; hoare_auto ].
-          eapply H_PostWeakening with (Q' := INV AND (FALSE <{ X <> n }>));
-            [ | now unfold INV; hoare_auto ].
-          (* While loop *)
-          eapply H_While.
-          eapply H_Seq; [ eapply H_Seq; [ eapply H_Seq | ] |]; try apply H_Asgn.
-          eapply H_PreStrengthening; [ apply H_Asgn |  ].
-          unfold INV. simpl. unfold_all. simpl.
-          intros st [[H1 H2] H3]. rewrite H1, H2.
-          repeat rewrite PeanoNat.Nat.add_1_r. simpl. lia.
-      * eapply H_PreStrengthening; [ apply H_Asgn | hoare_auto ].
-    + eapply H_PreStrengthening; [ apply H_Asgn | hoare_auto ].
-  - eapply H_PreStrengthening; [ apply H_Asgn | hoare_auto ].
->>>>>>> e7774246
+    unfold_all. simpl.
+    hoare_auto.
 Qed.
 
 (** ** Hoare Logic: Soundness and Completeness *)
